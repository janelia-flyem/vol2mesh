from marching_cubes import march
import code
import tifffile
import numpy as np
import glob
from numpy import load
from sets import Set

from multiprocessing.dummy import Pool as ThreadPool
import subprocess
import threading
import os
import sys
import pickle
import platform

SCALEX = 1.0
SCALEY = 1.0
SCALEZ = 1.0

def findBBDimensions(listOfPixels):
	xs = listOfPixels[0]
	ys = listOfPixels[1]
	zs = listOfPixels[2]

	minxs = min(xs)
	maxxs = max(xs)

	minys = min(ys)
	maxys = max(ys)

	minzs = min(zs)
	maxzs = max(zs)

	dx = maxxs - minxs
	dy = maxys - minys
	dz = maxzs - minzs

	return [minxs, maxxs+1, minys, maxys+1, minzs, maxzs+1], [dx, dy, dz]

def calcMeshWithCrop(stackname, labelStack, location, simplify, tags):
	print(str(tags['downsample_interval_x']))
	SCALEX = tags['downsample_interval_x']
	SCALEY = tags['downsample_interval_x']
	SCALEZ = tags['downsample_interval_x']
	indices = np.where(labelStack>0)
	box, dimensions = findBBDimensions(indices)


	window = labelStack[box[0]:box[1], box[2]:box[3], box[4]:box[5]]
	localIndices = np.where(window > 0)

	paddedWindowSizeList = list(window.shape)
	paddedWindowSize = tuple([i+2 for i in paddedWindowSizeList])

	blankImg = np.zeros(paddedWindowSize, dtype=bool)

	blankImg[tuple(([i+1 for i in localIndices[0]], [i+1 for i in localIndices[1]], [i+1 for i in localIndices[2]]))] = 1
	print("Building mesh...")
	vertices, normals, faces = march(blankImg.transpose(), 3)  # zero smoothing rounds
	with open(location + os.path.basename(stackname) +".obj", 'w') as f:
		f.write("# OBJ file\n")

		for v in vertices:
			f.write("v %.2f %.2f %.2f \n" % ((box[0] * SCALEX) + ((float(tags['dvid_offset_x']) + v[0]) * SCALEX), (box[2] * SCALEY) + ((float(tags['dvid_offset_x']) + v[1]) * SCALEY), (box[4] * SCALEZ) + (float(tags['dvid_offset_x']) + v[2]) * SCALEZ))
		#for n in normals:
		#	f.write("vn %.2f %.2f %.2f \n" % (n[2], n[1], n[0]))
		for face in faces:
			f.write("f %d %d %d \n" % (face[2]+1, face[1]+1, face[0]+1))
	print("Decimating Mesh...")
	if os.name == 'nt':
		s = './binWindows/simplify ./' + location + os.path.basename(stackname) +".obj ./" + location + os.path.basename(stackname) +".smooth.obj " + str(simplify)
	else:
		if platform.system() == "Darwin":
			s = './binOSX/simplify ./' + location + os.path.basename(stackname) +".obj ./" + location + os.path.basename(stackname) +".smooth.obj " + str(simplify)
		else:
			s = './binLinux/simplify ./' + location + os.path.basename(stackname) +".obj ./" + location + os.path.basename(stackname) +".smooth.obj " + str(simplify)
	print(s)
	subprocess.call(s, shell=True)

def calcMesh(stackname, labelStack, location, simplify, tags):
<<<<<<< HEAD
	print(str(tags['downsample_interval_x']))
	SCALEX = float(tags['downsample_interval_x']) + 1.0
	SCALEY = float(tags['downsample_interval_x']) + 1.0
	SCALEZ = float(tags['downsample_interval_x']) + 1.0
=======
	print str(tags['downsample_interval_x'])
	SCALEX = float(tags['downsample_interval_x'])
	SCALEY = float(tags['downsample_interval_x'])
	SCALEZ = float(tags['downsample_interval_x'])
>>>>>>> ebdb0fe5

	print("Building mesh...")
	vertices, normals, faces = march(labelStack.transpose(), 3)  # zero smoothing rounds
	with open(location + os.path.basename(stackname) +".obj", 'w') as f:
		f.write("# OBJ file\n")

		for v in vertices:
			xx = ((float(tags['dvid_offset_x']) + v[2]) * SCALEX)
			yy = ((float(tags['dvid_offset_y']) + v[1]) * SCALEY)
			zz = ((float(tags['dvid_offset_z']) + v[0]) * SCALEZ)
			f.write("v %.3f %.3f %.3f \n" % (xx, yy, zz))
		#for n in normals:
		#	f.write("vn %.2f %.2f %.2f \n" % (n[2], n[1], n[0]))
		for face in faces:
			f.write("f %d %d %d \n" % (face[2]+1, face[1]+1, face[0]+1))
	print("Decimating Mesh...")
	if os.name == 'nt':
		s = './binWindows/simplify ./' + location + os.path.basename(stackname) +".obj ./" + location + os.path.basename(stackname) +".smooth.obj " + str(simplify)
	else:
		if platform.system() == "Darwin":
			s = './binOSX/simplify ./' + location + os.path.basename(stackname) +".obj ./" + location + os.path.basename(stackname) +".smooth.obj " + str(simplify)
		else:
			s = './binLinux/simplify ./' + location + os.path.basename(stackname) +".obj ./" + location + os.path.basename(stackname) +".smooth.obj " + str(simplify)
	print(s)
	subprocess.call(s, shell=True)

def getTagDictionary(stack):
	tagDict = {}
	tif = tifffile.TiffFile(stack)
	tags = tif.pages[0].tags
	tagSet = []
	for page in tif.pages:
		try:
			tagDict['dvid_offset_x'] = page.tags['31232'].value
		except KeyError as e:
			pass
		try:
			tagDict['dvid_offset_y'] = page.tags['31233'].value
		except KeyError as e:
			pass
		try:
			tagDict['dvid_offset_z'] = page.tags['31234'].value
		except KeyError as e:
			pass
		try:
<<<<<<< HEAD
			tagDict['downsample_interval_x'] = page.tags['31235'].value
		except KeyError as e:
=======
			tagDict['downsample_interval_x'] = float(page.tags['31235'].value) + 1.0
		except KeyError, e:
>>>>>>> ebdb0fe5
			pass
	if 'downsample_interval_x' not in tagDict:
		tagDict['downsample_interval_x'] = 1.0
	if 'dvid_offset_x' not in tagDict:
		print("Offset not found, bad TIFF, quitting.")
		sys.exit()
	if 'dvid_offset_y' not in tagDict:
		print("Offset not found, bad TIFF, quitting.")
		sys.exit()
	if 'dvid_offset_z' not in tagDict:
		print("Offset not found, bad TIFF, quitting.")
		sys.exit()

	return tagDict


def main():
	meshes = sys.argv[2]
	simplify = sys.argv[3]
	alreadyDone = glob.glob(meshes + "*.obj")
	alreadyDone = [os.path.basename(i)[:-4] for i in alreadyDone]

	labelsFolderPath = sys.argv[1]

	labelsPaths = sorted(glob.glob(labelsFolderPath +'*'))
	#code.interact(local=locals())
	for ii,stack in enumerate(labelsPaths):
		if os.path.basename(stack) in alreadyDone:
			print("Detected already processed file. Skipping.")
			print("[Delete file in output folder to reprocess.]")
			continue
		print("Starting " + stack)
		labelStack = tifffile.imread(stack)
		tags = getTagDictionary(stack)
		#labelStack = np.dstack(labelStack)
		print("Loaded data stack " + str(ii) + "/" + str(len(labelsPaths)))
		print("Thresholding...")

		calcMesh(stack, labelStack, meshes, simplify, tags)


if __name__ == "__main__":
	main()<|MERGE_RESOLUTION|>--- conflicted
+++ resolved
@@ -79,17 +79,10 @@
 	subprocess.call(s, shell=True)
 
 def calcMesh(stackname, labelStack, location, simplify, tags):
-<<<<<<< HEAD
 	print(str(tags['downsample_interval_x']))
-	SCALEX = float(tags['downsample_interval_x']) + 1.0
-	SCALEY = float(tags['downsample_interval_x']) + 1.0
-	SCALEZ = float(tags['downsample_interval_x']) + 1.0
-=======
-	print str(tags['downsample_interval_x'])
 	SCALEX = float(tags['downsample_interval_x'])
 	SCALEY = float(tags['downsample_interval_x'])
 	SCALEZ = float(tags['downsample_interval_x'])
->>>>>>> ebdb0fe5
 
 	print("Building mesh...")
 	vertices, normals, faces = march(labelStack.transpose(), 3)  # zero smoothing rounds
@@ -124,6 +117,7 @@
 	for page in tif.pages:
 		try:
 			tagDict['dvid_offset_x'] = page.tags['31232'].value
+
 		except KeyError as e:
 			pass
 		try:
@@ -135,13 +129,8 @@
 		except KeyError as e:
 			pass
 		try:
-<<<<<<< HEAD
-			tagDict['downsample_interval_x'] = page.tags['31235'].value
+			tagDict['downsample_interval_x'] = float(page.tags['31235'].value) + 1.0
 		except KeyError as e:
-=======
-			tagDict['downsample_interval_x'] = float(page.tags['31235'].value) + 1.0
-		except KeyError, e:
->>>>>>> ebdb0fe5
 			pass
 	if 'downsample_interval_x' not in tagDict:
 		tagDict['downsample_interval_x'] = 1.0
